--- conflicted
+++ resolved
@@ -283,15 +283,9 @@
             ReorderAsPrimitiveFunctionInputs(opType, inputVars);
 
             std::wstring functionUid, functionName;
-<<<<<<< HEAD
-            std::tie(functionUid, functionName) = UidAndNameFromCNTKInternalNodeName(node->NodeName(), std::wstring(PrimitiveOpTypeName(opType)));
+            std::tie(functionUid, functionName) = UidAndNameFromCNTKInternalNodeName(node->NodeName(), opType);
 
             FunctionPtr primitiveFunction = MakeSharedObject<PrimitiveFunction>(opType, inputVars, std::move(primitiveFunctionConfigParameters), functionName, functionUid);
-=======
-            std::tie(functionUid, functionName) = UidAndNameFromCNTKInternalNodeName(node->NodeName(), opType);
-
-            FunctionPtr primitiveFunction = MakeSharedObject<PrimitiveFunction>(opType, inputVars, std::move(primitiveFunctionConfigParameters), functionUid, functionName);
->>>>>>> 38db9b0f
             allPrimitiveFunctions.insert(primitiveFunction);
             var = primitiveFunction->Output();
             if (placeholderReplacements.find(placeholderVar) != placeholderReplacements.end())
