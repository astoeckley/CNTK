//
// Copyright (c) Microsoft. All rights reserved.
// Licensed under the MIT license. See LICENSE.md file in the project root for full license information.
//
// CNTK.cpp : Defines the entry point for the console application.
//

#define _CRT_NONSTDC_NO_DEPRECATE // make VS accept POSIX functions without _

#include "stdafx.h"
#ifdef _WIN32
#include <crtdbg.h>
#endif 

#include "Basics.h"
#include "Globals.h"
#include "Actions.h"
#include "ComputationNetwork.h"
#include "ComputationNode.h"
#include "DataReader.h"
#include "DataWriter.h"
#include "SimpleNetworkBuilder.h"
#include "NDLNetworkBuilder.h"
#include "ModelEditLanguage.h"
#include "CPUMatrix.h" // used for SetNumThreads()
#include "GPUMatrix.h" // used for SyncGuard::EnableSync()
#include "CommonMatrix.h"
#include "SGD.h"
#include "MPIWrapper.h"
#include "Config.h"
#include "SimpleEvaluator.h"
#include "SimpleOutputWriter.h"
#include "BestGpu.h"
#include "ProgressTracing.h"
#include "fileutil.h"
#include "ScriptableObjects.h"
#include "BrainScriptEvaluator.h"
#include "BrainScriptParser.h"

#include <string>
#include <chrono>
#include <algorithm>
#if defined(_WIN32)
#include "io.h"
#include <DelayImp.h>
#pragma comment(lib, "Delayimp.lib")
#pragma comment(lib, "shlwapi.lib")
#endif
#include "buildinfo.h"
#include "hostname.h"
#ifdef LEAKDETECT
#include "vld.h" // for memory leak detection
#endif
#include <vector>
#include <iostream>
#include <queue>
#include <set>
#include <memory>

#ifndef let
#define let const auto
#endif

// TODO: Temporary mechanism to enable memory sharing for
// node output value matrices. This will go away when the
// sharing is ready to be enabled by default
bool g_shareNodeValueMatrices = false;

using namespace std;
using namespace Microsoft::MSR;
using namespace Microsoft::MSR::CNTK;

// internal test routine forward declaration
template <typename ElemType>
void TestCn(const ConfigParameters& config);

void RedirectStdErr(wstring logpath)
{
    // TODO: if there is already a file, rename it
    LOGPRINTF(stderr, "Redirecting stderr to file %S\n", logpath.c_str());
    auto f = make_shared<File>(logpath.c_str(), fileOptionsWrite | fileOptionsText);
    if (dup2(fileno(*f), 2) == -1)
    {
        RuntimeError("unexpected failure to redirect stderr to log file");
    }
    setvbuf(stderr, NULL, _IONBF, 16384); // unbuffer it
    static auto fKept = f;                // keep it around (until it gets changed)
}

std::string WCharToString(const wchar_t* wst)
{
    std::wstring ws(wst);
    std::string s(ws.begin(), ws.end());
    s.assign(ws.begin(), ws.end());
    return s;
}

size_t GetMaxEpochs(const ConfigParameters& configParams)
{
    ConfigParameters configSGD(configParams("SGD"));
    size_t maxEpochs = configSGD("maxEpochs");

    return maxEpochs;
}

#ifndef CPUONLY
// abort execution is GPU is not supported (e.g. compute capability not supported)
void CheckSupportForGpu(DEVICEID_TYPE deviceId)
{
    auto gpuData = GetGpuData(deviceId);
    if (gpuData.validity == GpuValidity::ComputeCapabilityNotSupported)
    {
        InvalidArgument("CNTK: The GPU (%s) has compute capability %d.%d.  CNTK is only supported on GPUs with compute capability 3.0 or greater", 
                        gpuData.name.c_str(), gpuData.versionMajor, gpuData.versionMinor);
    }
    else if (gpuData.validity == GpuValidity::UnknownDevice)
    {
        InvalidArgument("CNTK: Unknown GPU with Device ID %d.", gpuData.deviceId);
    }
}
#endif

// special temporary function to guard against a now invalid usage of "truncated" which exists in some IPG production setups
static void DisableLegacyTruncationSettings(const ConfigParameters& TopLevelConfig, const ConfigParameters& commandConfig)
{
    if (TopLevelConfig.ExistsCurrent(L"Truncated"))
    {
        return;
    }

    // if any of the action has set a reader/SGD section and has different Truncated value for reader and SGD section
    ConfigArray actions = commandConfig(L"action");
    for (size_t i = 0; i < actions.size(); i++)
    {
        if (actions[i] == "train" || actions[i] == "trainRNN")
        {
            ConfigParameters sgd = ConfigParameters(commandConfig(L"SGD"));
            ConfigParameters reader = ConfigParameters(commandConfig(L"reader"));
            // reader and SGD sections are two must-have sections in train/trainRNN
            if (reader.ExistsCurrent(L"Truncated") && !sgd.ExistsCurrent(L"Truncated"))
            {
                InvalidArgument("DisableLegacyUsage: setting Truncated only in reader section are not allowed. Please move Truncated=true/false to the top level section.");
            }
        }
    }
}
static void DisableLegacyUsage(const ConfigParameters& TopLevelConfig, const ConfigArray& commands)
{
    for (size_t i = 0; i < commands.size(); i++)
    {
        ConfigParameters cfgParameters(TopLevelConfig(commands[i]));
        DisableLegacyTruncationSettings(TopLevelConfig, cfgParameters);
    }
}

// When running in parallel with MPI, only commands in 'commandstoRunOnAllRanks' should
// be run in parallel across multiple ranks. Others should only run on rank 0
const std::set<std::string> commandstoRunOnAllRanks = { "train", "trainRNN", "adapt", "test", "eval", "cv", "devtest", "pbn" };

// process the command
template <typename ElemType>
void DoCommands(const ConfigParameters& config, const shared_ptr<MPIWrapper>& mpi)
{
    ConfigArray command = config(L"command", "train");

    int numCPUThreads = config(L"numCPUThreads", "0");
    numCPUThreads = CPUMatrix<ElemType>::SetNumThreads(numCPUThreads);

    if (numCPUThreads > 0)
    {
        LOGPRINTF(stderr, "Using %d CPU threads.\n", numCPUThreads);
    }

    bool progressTracing = config(L"progressTracing", false);

    // temporary hack to prevent users from failing due to a small breaking change related to the "truncated" flag (will be redone bigger and better some day)
    DisableLegacyUsage(config, command);

    // summarize command info upfront in the log and stdout
    size_t fullTotalMaxEpochs = 0;
    for (int i = 0; i < command.size(); i++)
    {
        // get the configuration parameters that match the command
        ConfigParameters commandParams(config(command[i]));
        ConfigArray action = commandParams("action", "train");

        // determine the action to perform, and do it
        for (int j = 0; j < action.size(); j++)
        {
            if (action[j] == "train" || action[j] == "trainRNN")
            {
                wstring modelPath = commandParams("modelPath");
                size_t maxEpochs = GetMaxEpochs(commandParams);
                if (progressTracing)
                {
                    LOGPRINTF(stderr, "CNTKModelPath: %ls\n", modelPath.c_str());
                    LOGPRINTF(stderr, "CNTKCommandTrainInfo: %s : %d\n", command[i].c_str(), (int)maxEpochs);
                }
                fullTotalMaxEpochs += maxEpochs;
            }
        }
    }
    if (progressTracing)
    {
        LOGPRINTF(stderr, "CNTKCommandTrainInfo: CNTKNoMoreCommands_Total : %d\n", (int)fullTotalMaxEpochs);
    }

    // set up progress tracing for compute cluster management
    if (progressTracing && (!mpi || mpi->IsMainNode()))
    {
        ProgressTracing::SetTracingFlag();
        ProgressTracing::TraceTotalNumberOfSteps(fullTotalMaxEpochs); // enable tracing, using this as the total number of epochs
    }

    size_t fullEpochsOffset = 0;

    // execute the commands
    for (int i = 0; i < command.size(); i++)
    {
        // get the configuration parameters that match the command
        const string thisCommand = command[i];
        ConfigParameters commandParams(config(thisCommand));
        ConfigArray action = commandParams("action", "train");
        int traceLevel = commandParams("traceLevel", "0");

        if (progressTracing && ((mpi == nullptr) || mpi->IsMainNode()))
        {
            ProgressTracing::SetStepOffset(fullEpochsOffset); // this is the epoch number that SGD will log relative to
        }

        // determine the action to perform, and do it
        for (int j = 0; j < action.size(); j++)
        {
            const string thisAction = action[j];

            // print a banner to visually separate each action in the log
            const char* delim = "##############################################################################";
            string showActionAs = thisCommand + " command (" + thisAction + " action)";
            fprintf(stderr, "\n");
            LOGPRINTF(stderr, "%s\n", delim);
            LOGPRINTF(stderr, "#%*s#\n", (int)(strlen(delim) - 2), "");
            LOGPRINTF(stderr, "# %s%*s #\n", showActionAs.c_str(), (int)(strlen(delim) - showActionAs.size() - 4), "");
            LOGPRINTF(stderr, "#%*s#\n", (int)(strlen(delim) - 2), "");
            LOGPRINTF(stderr, "%s\n\n", delim);

            if ((mpi == nullptr) || (commandstoRunOnAllRanks.find(thisAction) != commandstoRunOnAllRanks.end()) || mpi->IsMainNode())
            {
                if (thisAction == "train" || thisAction == "trainRNN")
                {
<<<<<<< HEAD
                    LOGPRINTF(stderr, "CNTKCommandTrainBegin: %s\n", command[i].c_str());
                DoTrain<ConfigParameters, ElemType>(commandParams);
                    LOGPRINTF(stderr, "CNTKCommandTrainEnd: %s\n", command[i].c_str());
                fullEpochsOffset += GetMaxEpochs(commandParams);
            }
=======
                    if (progressTracing)
                    {
                        LOGPRINTF(stderr, "CNTKCommandTrainBegin: %s\n", command[i].c_str());
                    }
                    DoTrain<ConfigParameters, ElemType>(commandParams);
                    if (progressTracing)
                    {
                        LOGPRINTF(stderr, "CNTKCommandTrainEnd: %s\n", command[i].c_str());
                    }
                    fullEpochsOffset += GetMaxEpochs(commandParams);
                }
                // TODO: Choose a clearer name.
                else if (thisAction == "pbn")
                {
                    DoEvalBN<ElemType>(commandParams);
                }
>>>>>>> d91a01b2
                else if (thisAction == "adapt")
            {
                DoAdapt<ElemType>(commandParams);
            }
                else if (thisAction == "test" || thisAction == "eval")
            {
                DoEval<ElemType>(commandParams);
            }
                else if (thisAction == "edit")
            {
                DoEdit<ElemType>(commandParams);
            }
                else if (thisAction == "cv")
            {
                DoCrossValidate<ElemType>(commandParams);
            }
                else if (thisAction == "write")
            {
                DoWriteOutput<ElemType>(commandParams);
            }
                else if (thisAction == "devtest")
<<<<<<< HEAD
            {
                TestCn<ElemType>(config); // for "devtest" action pass the root config instead
            }
                else if (thisAction == "dumpNode" /*deprecated:*/|| thisAction == "dumpnode")
            {
                DumpNodeInfo<ElemType>(commandParams);
            }
=======
                {
                    TestCn<ElemType>(config); // for "devtest" action pass the root config instead
                }
                else if (thisAction == "dumpNodes" /*deprecated:*/ || thisAction == "dumpNode" || thisAction == "dumpnode")
                {
                    DoDumpNodes<ElemType>(commandParams);
                }
>>>>>>> d91a01b2
                else if (thisAction == "convertdbn")
            {
                DoConvertFromDbn<ElemType>(commandParams);
            }
                else if (thisAction == "exportdbn")
            {
                    DoExportToDbn<ElemType>(commandParams);
                }
                else if (thisAction == "createLabelMap")
                {
                DoCreateLabelMap<ElemType>(commandParams);
            }
                else if (thisAction == "writeWordAndClass")
            {
                DoWriteWordAndClassInfo<ElemType>(commandParams);
            }
                else if (thisAction == "plot")
            {
                DoTopologyPlot<ElemType>(commandParams);
            }
                else if (thisAction == "SVD")
            {
                DoParameterSVD<ElemType>(commandParams);
            }
            else
            {
                    RuntimeError("unknown action: %s  in command set: %s", thisAction.c_str(), command[i].c_str());
            }
            }

            fprintf(stderr, "\n");
            if (traceLevel > 0)
            {
                LOGPRINTF(stderr, "Action \"%s\" complete.\n\n", thisAction.c_str());
            }

            NDLScript<ElemType> ndlScript;
            ndlScript.ClearGlobal(); // clear global macros between commands

            // Synchronize all ranks before proceeding to next action/command
            if (mpi)
                mpi->WaitAll();
        }
    }
}

std::string TimeDateStamp()
{
    time_t t = time(NULL);
    struct tm now = *localtime(&t);
    char buf[30];
    sprintf(buf, "%04d/%02d/%02d %02d:%02d:%02d", now.tm_year + 1900, now.tm_mon + 1, now.tm_mday, now.tm_hour, now.tm_min, now.tm_sec);
    return buf;
}

void PrintBuiltInfo()
{
    LOGPRINTF(stderr, "-------------------------------------------------------------------\n");
    LOGPRINTF(stderr, "Build info: \n\n");
    LOGPRINTF(stderr, "\t\tBuilt time: %s %s\n", __DATE__, __TIME__);
    LOGPRINTF(stderr, "\t\tLast modified date: %s\n", __TIMESTAMP__);
#ifdef _BUILDTYPE_
    LOGPRINTF(stderr, "\t\tBuild type: %s\n", _BUILDTYPE_);
#endif
#ifdef _BUILDTARGET_
    LOGPRINTF(stderr, "\t\tBuild target: %s\n", _BUILDTARGET_);
#endif
#ifdef _WITH_1BITSGD_
    LOGPRINTF(stderr, "\t\tWith 1bit-SGD: %s\n", _WITH_1BITSGD_);
#endif
#ifdef _WITH_ASGD_
    LOGPRINTF(stderr, "\t\tWith ASGD: %s\n", _WITH_ASGD_);
#endif
#ifdef _MATHLIB_
    LOGPRINTF(stderr, "\t\tMath lib: %s\n", _MATHLIB_);
#endif
#ifdef _CUDA_PATH_
    LOGPRINTF(stderr, "\t\tCUDA_PATH: %s\n", _CUDA_PATH_);
#endif
#ifdef _CUB_PATH_
    LOGPRINTF(stderr, "\t\tCUB_PATH: %s\n", _CUB_PATH_);
#endif
#ifdef _CUDNN_PATH_
    LOGPRINTF(stderr, "\t\tCUDNN_PATH: %s\n", _CUDNN_PATH_);
#endif
#ifdef _GIT_EXIST
    LOGPRINTF(stderr, "\t\tBuild Branch: %s\n", _BUILDBRANCH_);
    LOGPRINTF(stderr, "\t\tBuild SHA1: %s\n", _BUILDSHA1_);
#endif
#ifdef _BUILDER_
    LOGPRINTF(stderr, "\t\tBuilt by %s on %s\n", _BUILDER_, _BUILDMACHINE_);
#endif
#ifdef _BUILDPATH_
    LOGPRINTF(stderr, "\t\tBuild Path: %s\n", _BUILDPATH_);
#endif
    LOGPRINTF(stderr, "-------------------------------------------------------------------\n");
}

void PrintUsageInfo()
{
    LOGPRINTF(stderr, "-------------------------------------------------------------------\n");
    LOGPRINTF(stderr, "Usage: cntk configFile=yourConfigFile\n");
    LOGPRINTF(stderr, "For detailed information please consult the CNTK book\n");
    LOGPRINTF(stderr, "\"An Introduction to Computational Networks and the Computational Network Toolkit\"\n");
    LOGPRINTF(stderr, "-------------------------------------------------------------------\n");
}

// print gpu info for current gpu devices (e.g. Device[0]: cores = 2496; computeCapability = 5.2; type = "Quadro M4000"; memory = 8192 MB)
void PrintGpuInfo()
{
#ifndef CPUONLY
    std::vector<GpuData> gpusData = GetAllGpusData();

    if (gpusData.empty())
    {
        LOGPRINTF(stderr, "No GPUs found\n");
        return;
    }

    LOGPRINTF(stderr, "-------------------------------------------------------------------\n");
    LOGPRINTF(stderr, "GPU info:\n\n");

    for (GpuData& data : gpusData)
    {
        LOGPRINTF(stderr, "\t\tDevice[%d]: cores = %d; computeCapability = %d.%d; type = \"%s\"; memory = %lu MB\n",
                  data.deviceId, data.cudaCores, data.versionMajor, data.versionMinor, data.name.c_str(), data.totalMemory);
    }
    LOGPRINTF(stderr, "-------------------------------------------------------------------\n");
#endif
}

// ---------------------------------------------------------------------------
// main() for use with BrainScript as entire config language (this is experimental)
// ---------------------------------------------------------------------------

wstring ConsumeArg(vector<wstring>& args)
{
    if (args.empty())
        InvalidArgument("Unexpected end of command line.");
    wstring arg = args.front();
    args.erase(args.begin());
    return arg;
}
template <class WHAT>
static void Append(vector<wstring>& toWhat, const WHAT& what)
{
    toWhat.insert(toWhat.end(), what.begin(), what.end());
}
static wstring PathToBSStringLiteral(const wstring& path) // quote a pathname for BS
{
    let hasSingleQuote = path.find(path, L'\'') != wstring::npos;
    let hasDoubleQuote = path.find(path, L'"') != wstring::npos;
    if (hasSingleQuote && hasDoubleQuote)
        InvalidArgument("Pathname cannot contain both single (') and double (\") quote at the same time: %ls", path.c_str());
    else if (hasSingleQuote)
        return L"\"" + path + L"\"";
    else
        return L'"' + path + L'"';
}

int wmainWithBS(int argc, wchar_t* argv[]) // called from wmain which is a wrapper that catches & reports Win32 exceptions
{
    vector<wstring> args(argv, argv + argc);
    let exePath = ConsumeArg(args);

    // startup message
    // In case of a redirect of stderr, this will be printed twice, once upfront, and once again after the redirect so that it goes into the log file
    wstring startupMessage = msra::strfun::wstrprintf(L"running on %ls at %ls\n", msra::strfun::utf16(GetHostName()).c_str(), msra::strfun::utf16(TimeDateStamp()).c_str());
    startupMessage += msra::strfun::wstrprintf(L"command line: %ls", exePath.c_str());
    for (const auto& arg : args)
        startupMessage += L"  " + arg;

    LOGPRINTF(stderr, "%ls\n", startupMessage.c_str());

    // parse command-line options
    vector<wstring> sourceFiles;
    vector<wstring> includePaths;
    vector<wstring> overrides;
    wstring workingDir;
    while (!args.empty())
    {
        let option = ConsumeArg(args);
        if (option == L"-f" || option == L"--file") // -f defines source files
            Append(sourceFiles, msra::strfun::split(ConsumeArg(args), L";"));
        else if (option == L"-I") // -I declares an include search path
            Append(includePaths, msra::strfun::split(ConsumeArg(args), L";"));
        else if (option == L"-D") // -D defines variables inline on the command line (which may override BS)
            overrides.push_back(ConsumeArg(args));
        else if (option == L"--cd") // --cd sets the working directory
            workingDir = ConsumeArg(args);
        else
            InvalidArgument("Invalid command-line option '%ls'.", option.c_str());
    }

    // change working directory
    if (workingDir != L"")
        _wchdir(workingDir.c_str());

    // compile the BrainScript
    wstring bs = L"[\n";
    bs += L"include \'cntk.core.bs'"; // start with including the standard macros

    // Note: Using lowercase ^^ here to match the Linux name of the CNTK exe.
    for (const auto& sourceFile : sourceFiles)
        bs += L"include " + PathToBSStringLiteral(sourceFile) + L"\n";
    bs += L"\n]\n";
    for (const auto& over : overrides)
        bs += L"with [ " + over + L" ]\n";

    fprintf(stderr, "\n\n");
    LOGPRINTF(stderr, "BrainScript -->\n\n%ls\n\n", bs.c_str());

    let expr = BS::ParseConfigExpression(bs, move(includePaths)); // parse
    let valp = BS::Evaluate(expr);                                // evaluate parse into a dictionary
    let& config = valp.AsRef<ScriptableObjects::IConfigRecord>(); // this is the dictionary

    if (config(L"forceDeterministicAlgorithms", false))
        Globals::ForceDeterministicAlgorithms();

#ifndef CPUONLY
    auto valpp = config.Find(L"deviceId");
    if (valpp)
    {
        auto valp = *valpp;
        if (!valp.Is<ScriptableObjects::String>()) // if it's not string 'auto' or 'cpu', then it's a gpu
        {
            if (static_cast<int>(valp) >= 0) // gpu (id >= 0)
            {
                CheckSupportForGpu(valp); // throws if gpu is not supported
            }
        }
    }
#endif

    // legacy parameters that have changed spelling
    if (config.Find(L"DoneFile")) // variables follow camel case (start with lower-case letters)
        InvalidArgument("Legacy spelling of 'DoneFile' no longer allowed. Use 'doneFile'.");

    if (config.Find(L"command")) // spelling error, should be plural. Using 'actions' instead to match the data type.
        InvalidArgument("Legacy spelling of 'command' no longer allowed. Use 'actions'.");

    if (config.Find(L"type"))
        InvalidArgument("Legacy name 'type' no longer allowed. Use 'precision'.");

    // parallel training
    shared_ptr<Microsoft::MSR::CNTK::MPIWrapper> mpi;
    auto ensureMPIWrapperCleanup = MakeScopeExit(&MPIWrapper::DeleteInstance);
    bool paralleltrain = config(L"parallelTrain", false);
    if (paralleltrain)
        mpi = MPIWrapper::GetInstance(true /*create*/);

    g_shareNodeValueMatrices = config(L"shareNodeValueMatrices", false);

    TracingGPUMemoryAllocator::SetTraceLevel(config(L"traceGPUMemoryAllocations", 0));

    bool synchronizeCUDAKernelExecutions = config(L"synchronizeCUDAKernelExecutions", false);
    if (synchronizeCUDAKernelExecutions)
        SyncGuard::EnableSync();

    // logging
    wstring logpath = config(L"stderr", L"");
    if (logpath != L"")
    {
        if (paralleltrain && mpi->CurrentNodeRank() != 0)
            logpath += msra::strfun::wstrprintf(L".rank%d", (int) mpi->CurrentNodeRank());

        RedirectStdErr(logpath);
        LOGPRINTF(stderr, "%ls\n", startupMessage.c_str());
        PrintBuiltInfo();
    }

    // echo gpu info to log
    PrintGpuInfo();

    // execute the actions
    // std::string type = config(L"precision", "float");
    int numCPUThreads = config(L"numCPUThreads", 0);
    numCPUThreads = CPUMatrix<float /*any will do*/>::SetNumThreads(numCPUThreads);
    if (numCPUThreads > 0)
        LOGPRINTF(stderr, "Using %d CPU threads.\n", numCPUThreads);

    bool progressTracing = config(L"progressTracing", false);
    size_t fullTotalMaxEpochs = 1; // BUGBUG: BS does not allow me to read out the max epochs parameters, as that would instantiate and thus execute the objects

    // set up progress tracing for compute cluster management
    if (progressTracing && ((mpi == nullptr) || mpi->IsMainNode()))
        ProgressTracing::TraceTotalNumberOfSteps(fullTotalMaxEpochs); // enable tracing, using this as the total number of epochs

    // MAIN LOOP that executes the actions
    auto actionsVal = config[L"actions"];

    // Note: weird behavior. If 'actions' is a scalar value (rather than an array) then it will have been resolved already after the above call. That means, it has already completed its action!
    //       Not pretty, but a direct consequence of the lazy evaluation. The only good solution would be to have a syntax for arrays including length 0 and 1.
    //       Since this in the end behaves indistinguishable from the array loop below, we will keep it for now.
    if (actionsVal.Is<ScriptableObjects::ConfigArray>())
    {
        const ScriptableObjects::ConfigArray& actions = actionsVal;
        for (int i = actions.GetIndexBeginEnd().first; i < actions.GetIndexBeginEnd().second; i++)
        {
            // TODO: When running in parallel with MPI, only commands in 'commandstoRunOnAllRanks' should
            // be run in parallel across multiple ranks. Others should only run on rank 0
            actions.At(i, [](const wstring&){}); // this will evaluate and thus execute the action
        }
    }
    // else action has already been executed, see comment above

    // write a doneFile if requested
    wstring doneFile = config(L"doneFile", L"");
    if (doneFile != L"")
    {
        FILE* fp = fopenOrDie(doneFile.c_str(), L"w");
        fprintf(fp, "successfully finished at %s on %s\n", TimeDateStamp().c_str(), GetHostName().c_str());
        fcloseOrDie(fp);
    }
    // TODO: change this back to COMPLETED, double underscores don't look good in output
    LOGPRINTF(stderr, "__COMPLETED__\n");
    fflush(stderr);

    return EXIT_SUCCESS;
}

// ---------------------------------------------------------------------------
// main() for CNTK config language (this is the current way of using CNTK)
// ---------------------------------------------------------------------------

// helper to print a little banner
// CNTK 1.7+ (fseide/samplebs hash, Sep 3 2016 00:17:33) on FSEIDE-GPU at 2016/09/03 00:25:30
static void PrintBanner(int argc, wchar_t* argv[], const string& timestamp)
{
    fprintf(stderr, "CNTK 1.7+ (");
#ifdef _GIT_EXIST
    fprintf(stderr, "%s %.6s, ", _BUILDBRANCH_, _BUILDSHA1_);
#endif
    fprintf(stderr, "%s %s", __DATE__, __TIME__); // build time
    fprintf(stderr, ") on %s at %s\n\n", GetHostName().c_str(), timestamp.c_str());
    for (int i = 0; i < argc; i++)
        fprintf(stderr, "%*s%ls", i > 0 ? 2 : 0, "", argv[i]); // use 2 spaces for better visual separability
    fprintf(stderr, "\n");
}

// called from wmain which is a wrapper that catches & repots Win32 exceptions
int wmainOldCNTKConfig(int argc, wchar_t* argv[])
{
    std::string timestamp = TimeDateStamp();
    PrintBanner(argc, argv, timestamp);

    ConfigParameters config;
    std::string rawConfigString = ConfigParameters::ParseCommandLine(argc, argv, config);    // get the command param set they want

    int traceLevel = config(L"traceLevel", 0);

#ifndef CPUONLY
    ConfigValue val = config("deviceId", "auto");
    if (!EqualCI(val, "cpu") && !EqualCI(val, "auto"))
    {
        if (static_cast<int>(val) >= 0) // gpu (id >= 0)
        {
            CheckSupportForGpu(static_cast<int>(val)); // throws if gpu is not supported
        }
    }
#endif

    if (config(L"timestamping", false))
        ProgressTracing::SetTimestampingFlag();

    if (config(L"forceDeterministicAlgorithms", false))
        Globals::ForceDeterministicAlgorithms();

    // get the command param set they want
    wstring logpath = config(L"stderr", L"");

    wstring doneFile = config(L"doneFile", L"");
    ConfigArray command = config(L"command", "train");

    // parallel training
    // The top-level 'parallelTrain' is a bool, not to be confused with the parallelTrain block inside SGD.
    shared_ptr<Microsoft::MSR::CNTK::MPIWrapper> mpi;
    auto ensureMPIWrapperCleanup = MakeScopeExit(&MPIWrapper::DeleteInstance);
    bool paralleltrain = config(L"parallelTrain", "false");
    if (paralleltrain)
        mpi = MPIWrapper::GetInstance(true /*create*/);

    g_shareNodeValueMatrices = config(L"shareNodeValueMatrices", false);

    TracingGPUMemoryAllocator::SetTraceLevel(config(L"traceGPUMemoryAllocations", 0));

    if (logpath != L"")
    {
#if 1   // keep the ability to do it how it was done before 1.8; delete if noone needs it anymore
        let useOldWay = ProgressTracing::GetTimestampingFlag(); // enable it when running in our server farm
        if (useOldWay)
        {
            for (int i = 0; i < command.size(); i++) // append all 'command' entries
            {
                logpath += L"_";
                logpath += (wstring)command[i];
            }
            logpath += L".log"; // append .log
        }

        if (paralleltrain && useOldWay)
        {
            std::wostringstream oss;
            oss << mpi->CurrentNodeRank();
            logpath += L"rank" + oss.str();
        }
        else
#endif
        // for MPI workers except main, append .rankN
        if (paralleltrain && mpi->CurrentNodeRank() != 0)
            logpath += msra::strfun::wstrprintf(L".rank%d", mpi->CurrentNodeRank());
        RedirectStdErr(logpath);
        if (traceLevel == 0)
            PrintBanner(argc, argv, timestamp); // repeat simple banner into log file
    }

    // full config info
    if (traceLevel > 0)
    {
        PrintBuiltInfo();
        PrintGpuInfo();
    }

#ifdef _DEBUG
    if (traceLevel > 0)
    {
        // This simply merges all the different config parameters specified (eg, via config files or via command line directly),
        // and prints it.
        fprintf(stderr, "\nConfiguration, Raw:\n\n");
        LOGPRINTF(stderr, "%s\n", rawConfigString.c_str());

        // Same as above, but all variables are resolved.  If a parameter is set multiple times (eg, set in config, overridden at command line),
        // All of these assignments will appear, even though only the last assignment matters.
        fprintf(stderr, "\nConfiguration After Variable Resolution:\n\n");
        LOGPRINTF(stderr, "%s\n", config.ResolveVariables(rawConfigString).c_str());
    }
#endif

    // This outputs the final value each variable/parameter is assigned to in config (so if a parameter is set multiple times, only the last
    // value it is set to will appear).
    if (traceLevel > 0)
    {
        fprintf(stderr, "\nConfiguration After Processing and Variable Resolution:\n\n");
        config.dumpWithResolvedVariables();

        LOGPRINTF(stderr, "Commands:");
        for (int i = 0; i < command.size(); i++)
            fprintf(stderr, " %s", command[i].c_str());
        fprintf(stderr, "\n");
    }

    // run commands
    std::string type = config(L"precision", "float");
    // accept old precision key for backward compatibility
    if (config.Exists("type"))
        InvalidArgument("CNTK: Use of 'type' parameter is deprecated, it is called 'precision' now.");

    if (traceLevel > 0)
    {
        LOGPRINTF(stderr, "precision = \"%s\"\n", type.c_str());
    }

    if (type == "float")
        DoCommands<float>(config, mpi);
    else if (type == "double")
        DoCommands<double>(config, mpi);
    else
        RuntimeError("CNTK: Invalid precision string: \"%s\", must be \"float\" or \"double\"", type.c_str());

    // if completed then write a doneFile if requested
    if (!doneFile.empty())
    {
        FILE* fp = fopenOrDie(doneFile.c_str(), L"w");
        fprintf(fp, "Successfully finished at %s on %s\n", TimeDateStamp().c_str(), GetHostName().c_str());
        fcloseOrDie(fp);
    }
    if (ProgressTracing::GetTimestampingFlag())
    {
        LOGPRINTF(stderr, "__COMPLETED__\n"); // running in server environment which expects this string
    }
    else
        fprintf(stderr, "COMPLETED.\n");
    fflush(stderr);

    return EXIT_SUCCESS;
}

// new_handler to print call stack upon allocation failure
void AllocationFailureHandler()
{
    Microsoft::MSR::CNTK::DebugUtil::PrintCallStack();
    std::set_new_handler(nullptr);
    throw std::bad_alloc();
}

// ---------------------------------------------------------------------------
// main wrapper that catches C++ exceptions and prints them
// ---------------------------------------------------------------------------

int wmain1(int argc, wchar_t* argv[]) // called from wmain which is a wrapper that catches & reports Win32 exceptions
{
    std::set_new_handler(AllocationFailureHandler);

    try
<<<<<<< HEAD
    {
        PrintBuiltInfo(); // print build info directly in case that user provides zero argument (convenient for checking build type)

=======
    {        
>>>>>>> d91a01b2
        if (argc <= 1)
        {
            PrintBuiltInfo(); // print build info directly in case that user provides zero argument (convenient for checking build type)
            LOGPRINTF(stderr, "No command-line argument given.\n");
            PrintUsageInfo();
            return EXIT_FAILURE;
        }

        // detect legacy CNTK configuration
        bool isOldCNTKConfig = false;
        for (int i = 0; i < argc && !isOldCNTKConfig; i++)
            isOldCNTKConfig |= !_wcsnicmp(L"configFile=", argv[i], 11);

        if (isOldCNTKConfig)
            return wmainOldCNTKConfig(argc, argv);

        // run from BrainScript
        return wmainWithBS(argc, argv);
    }
    catch (const ScriptableObjects::ScriptingException& err)
    {
        fprintf(stderr, "\n");
        err.PrintError(ProgressTracing::GetTimeStampPrefix() + L"EXCEPTION occurred.");
        return EXIT_FAILURE;
    }
    catch (const IExceptionWithCallStackBase& err)
    {
        fprintf(stderr, "\n");
        fprintf(stderr, "%s", err.CallStack());
        LOGPRINTF(stderr, "EXCEPTION occurred: %s\n", dynamic_cast<const std::exception&>(err).what());
        return EXIT_FAILURE;
    }
    catch (const std::exception& err)
    {
        fprintf(stderr, "\n");
        LOGPRINTF(stderr, "EXCEPTION occurred: %s\n", err.what());
        return EXIT_FAILURE;
    }
    catch (...)
    {
        fprintf(stderr, "\n");
        LOGPRINTF(stderr, "Unknown ERROR occurred.\n");
        return EXIT_FAILURE;
    }
}

#ifdef __WINDOWS__
void TerminateThis()
{
    LOGPRINTF(stderr, "terminate_this: aborting.\n");
    fflush(stderr);
    exit(EXIT_FAILURE);
}

#define EXCEPTION_DLL_NOT_FOUND VcppException(ERROR_SEVERITY_ERROR, ERROR_MOD_NOT_FOUND)

static void LogDelayLoadError(PEXCEPTION_POINTERS pExcPointers)
{
    if (pExcPointers->ExceptionRecord->ExceptionCode == EXCEPTION_DLL_NOT_FOUND)
    {
        const auto & pDelayLoadInfo = *PDelayLoadInfo(pExcPointers->ExceptionRecord->ExceptionInformation[0]);
        LOGPRINTF(stderr, "CNTK: Failed to load DLL '%s'.\n", pDelayLoadInfo.szDll);
    }
}

#if _DEBUG
// in case of asserts in debug mode, print the message into stderr and throw exception
int HandleDebugAssert(int,               // reportType  - ignoring reportType, printing message and aborting for all reportTypes
                      char *message,     // message     - fully assembled debug user message
                      int * returnValue) // returnValue - retVal value of zero continues execution
{
    fprintf(stderr, "C-Runtime: %s\n", message);

    if (returnValue) {
        *returnValue = 0;   // return value of 0 will continue operation and NOT start the debugger
    }

    return TRUE;            // returning TRUE will make sure no message box is displayed
}
#endif

int wmain(int argc, wchar_t* argv[]) // wmain wrapper that reports Win32 exceptions
{
    set_terminate(TerminateThis);    // insert a termination handler to ensure stderr gets flushed before actually terminating

    __try
    {
        // in case of asserts in debug mode, print the message into stderr and throw exception
        if (_CrtSetReportHook2(_CRT_RPTHOOK_INSTALL, HandleDebugAssert) == -1) {
            LOGPRINTF(stderr, "CNTK: _CrtSetReportHook2 failed.\n");
            return -1;
        }

        int mainReturn = wmain1(argc, argv);
        _CrtSetReportHook2(_CRT_RPTHOOK_REMOVE, HandleDebugAssert);

        return mainReturn;
    }
    __except (LogDelayLoadError(GetExceptionInformation()), EXCEPTION_EXECUTE_HANDLER)
    {
        auto code = GetExceptionCode();
        const char * msg = "";
        if      (code == EXCEPTION_ACCESS_VIOLATION)   msg = ": Access violation"; // the famous 0xc0000005 error
        else if (code == EXCEPTION_INT_DIVIDE_BY_ZERO) msg = ": Integer division by zero";
        else if (code == EXCEPTION_STACK_OVERFLOW)     msg = ": Stack overflow";
        else if (code == EXCEPTION_DLL_NOT_FOUND)      msg = ": Module not found";
        LOGPRINTF(stderr, "CNTK: Caught Win32 exception 0x%08x%s.\n", (unsigned int)code, msg);
        fflush(stderr);
        exit(EXIT_FAILURE);
    }
}
#endif

#ifdef __UNIX__
/// UNIX main function converts arguments in UTF-8 encoding and passes to Visual-Studio style wmain() which takes wchar_t strings.
int main(int argc, char* argv[])
{
    // TODO: change to STL containers
    wchar_t** wargs = new wchar_t*[argc];
    for (int i = 0; i < argc; ++i)
    {
        wargs[i] = new wchar_t[strlen(argv[i]) + 1];
        size_t ans = ::mbstowcs(wargs[i], argv[i], strlen(argv[i]) + 1);
        assert(ans == strlen(argv[i]));
    }
    int ret = wmain1(argc, wargs);
    for (int i = 0; i < argc; ++i)
        delete[] wargs[i];
    delete[] wargs;
    return ret;
}
#endif<|MERGE_RESOLUTION|>--- conflicted
+++ resolved
@@ -247,21 +247,14 @@
             {
                 if (thisAction == "train" || thisAction == "trainRNN")
                 {
-<<<<<<< HEAD
-                    LOGPRINTF(stderr, "CNTKCommandTrainBegin: %s\n", command[i].c_str());
-                DoTrain<ConfigParameters, ElemType>(commandParams);
-                    LOGPRINTF(stderr, "CNTKCommandTrainEnd: %s\n", command[i].c_str());
-                fullEpochsOffset += GetMaxEpochs(commandParams);
-            }
-=======
                     if (progressTracing)
                     {
-                        LOGPRINTF(stderr, "CNTKCommandTrainBegin: %s\n", command[i].c_str());
+                    LOGPRINTF(stderr, "CNTKCommandTrainBegin: %s\n", command[i].c_str());
                     }
                     DoTrain<ConfigParameters, ElemType>(commandParams);
                     if (progressTracing)
                     {
-                        LOGPRINTF(stderr, "CNTKCommandTrainEnd: %s\n", command[i].c_str());
+                    LOGPRINTF(stderr, "CNTKCommandTrainEnd: %s\n", command[i].c_str());
                     }
                     fullEpochsOffset += GetMaxEpochs(commandParams);
                 }
@@ -270,37 +263,27 @@
                 {
                     DoEvalBN<ElemType>(commandParams);
                 }
->>>>>>> d91a01b2
                 else if (thisAction == "adapt")
-            {
-                DoAdapt<ElemType>(commandParams);
-            }
+                {
+                    DoAdapt<ElemType>(commandParams);
+                }
                 else if (thisAction == "test" || thisAction == "eval")
-            {
-                DoEval<ElemType>(commandParams);
-            }
+                {
+                    DoEval<ElemType>(commandParams);
+                }
                 else if (thisAction == "edit")
-            {
-                DoEdit<ElemType>(commandParams);
-            }
+                {
+                    DoEdit<ElemType>(commandParams);
+                }
                 else if (thisAction == "cv")
-            {
-                DoCrossValidate<ElemType>(commandParams);
-            }
+                {
+                    DoCrossValidate<ElemType>(commandParams);
+                }
                 else if (thisAction == "write")
-            {
-                DoWriteOutput<ElemType>(commandParams);
-            }
+                {
+                    DoWriteOutput<ElemType>(commandParams);
+                }
                 else if (thisAction == "devtest")
-<<<<<<< HEAD
-            {
-                TestCn<ElemType>(config); // for "devtest" action pass the root config instead
-            }
-                else if (thisAction == "dumpNode" /*deprecated:*/|| thisAction == "dumpnode")
-            {
-                DumpNodeInfo<ElemType>(commandParams);
-            }
-=======
                 {
                     TestCn<ElemType>(config); // for "devtest" action pass the root config instead
                 }
@@ -308,41 +291,40 @@
                 {
                     DoDumpNodes<ElemType>(commandParams);
                 }
->>>>>>> d91a01b2
                 else if (thisAction == "convertdbn")
-            {
-                DoConvertFromDbn<ElemType>(commandParams);
-            }
+                {
+                    DoConvertFromDbn<ElemType>(commandParams);
+                }
                 else if (thisAction == "exportdbn")
-            {
+                {
                     DoExportToDbn<ElemType>(commandParams);
                 }
                 else if (thisAction == "createLabelMap")
                 {
-                DoCreateLabelMap<ElemType>(commandParams);
-            }
+                    DoCreateLabelMap<ElemType>(commandParams);
+                }
                 else if (thisAction == "writeWordAndClass")
-            {
-                DoWriteWordAndClassInfo<ElemType>(commandParams);
-            }
+                {
+                    DoWriteWordAndClassInfo<ElemType>(commandParams);
+                }
                 else if (thisAction == "plot")
-            {
-                DoTopologyPlot<ElemType>(commandParams);
-            }
+                {
+                    DoTopologyPlot<ElemType>(commandParams);
+                }
                 else if (thisAction == "SVD")
-            {
-                DoParameterSVD<ElemType>(commandParams);
-            }
-            else
-            {
+                {
+                    DoParameterSVD<ElemType>(commandParams);
+                }
+                else
+                {
                     RuntimeError("unknown action: %s  in command set: %s", thisAction.c_str(), command[i].c_str());
-            }
+                }
             }
 
             fprintf(stderr, "\n");
             if (traceLevel > 0)
             {
-                LOGPRINTF(stderr, "Action \"%s\" complete.\n\n", thisAction.c_str());
+            LOGPRINTF(stderr, "Action \"%s\" complete.\n\n", thisAction.c_str());
             }
 
             NDLScript<ElemType> ndlScript;
@@ -703,9 +685,9 @@
         {
             for (int i = 0; i < command.size(); i++) // append all 'command' entries
             {
-                logpath += L"_";
+            logpath += L"_";
                 logpath += (wstring)command[i];
-            }
+        }
             logpath += L".log"; // append .log
         }
 
@@ -729,21 +711,21 @@
     if (traceLevel > 0)
     {
         PrintBuiltInfo();
-        PrintGpuInfo();
+    PrintGpuInfo();
     }
 
 #ifdef _DEBUG
     if (traceLevel > 0)
     {
-        // This simply merges all the different config parameters specified (eg, via config files or via command line directly),
-        // and prints it.
+    // This simply merges all the different config parameters specified (eg, via config files or via command line directly),
+    // and prints it.
         fprintf(stderr, "\nConfiguration, Raw:\n\n");
-        LOGPRINTF(stderr, "%s\n", rawConfigString.c_str());
-
-        // Same as above, but all variables are resolved.  If a parameter is set multiple times (eg, set in config, overridden at command line),
-        // All of these assignments will appear, even though only the last assignment matters.
+    LOGPRINTF(stderr, "%s\n", rawConfigString.c_str());
+
+    // Same as above, but all variables are resolved.  If a parameter is set multiple times (eg, set in config, overridden at command line),
+    // All of these assignments will appear, even though only the last assignment matters.
         fprintf(stderr, "\nConfiguration After Variable Resolution:\n\n");
-        LOGPRINTF(stderr, "%s\n", config.ResolveVariables(rawConfigString).c_str());
+    LOGPRINTF(stderr, "%s\n", config.ResolveVariables(rawConfigString).c_str());
     }
 #endif
 
@@ -752,12 +734,12 @@
     if (traceLevel > 0)
     {
         fprintf(stderr, "\nConfiguration After Processing and Variable Resolution:\n\n");
-        config.dumpWithResolvedVariables();
-
-        LOGPRINTF(stderr, "Commands:");
-        for (int i = 0; i < command.size(); i++)
-            fprintf(stderr, " %s", command[i].c_str());
-        fprintf(stderr, "\n");
+    config.dumpWithResolvedVariables();
+
+    LOGPRINTF(stderr, "Commands:");
+    for (int i = 0; i < command.size(); i++)
+        fprintf(stderr, " %s", command[i].c_str());
+    fprintf(stderr, "\n");
     }
 
     // run commands
@@ -813,13 +795,7 @@
     std::set_new_handler(AllocationFailureHandler);
 
     try
-<<<<<<< HEAD
-    {
-        PrintBuiltInfo(); // print build info directly in case that user provides zero argument (convenient for checking build type)
-
-=======
     {        
->>>>>>> d91a01b2
         if (argc <= 1)
         {
             PrintBuiltInfo(); // print build info directly in case that user provides zero argument (convenient for checking build type)
