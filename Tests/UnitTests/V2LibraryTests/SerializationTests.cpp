//
// Copyright (c) Microsoft. All rights reserved.
// Licensed under the MIT license. See LICENSE.md file in the project root for full license information.
//
#include "CNTKLibrary.h"
#include "Common.h"
#include <string>
#include <random>
#include <vector>


using namespace CNTK;
using namespace std;

using namespace Microsoft::MSR::CNTK;

static const size_t maxNestingDepth = 10;
static const size_t maxNestedDictSize = 10;
static const size_t maxNestedVectorSize = 100;
static const size_t maxNDShapeSize = 100;

static const size_t maxNumAxes = 10;
static const size_t maxDimSize = 15;


static size_t keyCounter = 0;
static uniform_real_distribution<double> double_dist = uniform_real_distribution<double>();
static uniform_real_distribution<float> float_dist = uniform_real_distribution<float>();

static std::wstring tempFilePath = L"serialization.tmp";

DictionaryValue CreateDictionaryValue(DictionaryValue::Type, size_t);

DictionaryValue::Type GetType()
{
    return DictionaryValue::Type(rng() % (unsigned int) DictionaryValue::Type::NDArrayView + 1);
}

void AddKeyValuePair(Dictionary& dict, size_t depth)
{
    auto type = GetType();
    while (depth >= maxNestingDepth && 
           type == DictionaryValue::Type::Vector ||
           type == DictionaryValue::Type::Dictionary)
    {
        type = GetType();
    }
    dict[L"key" + to_wstring(keyCounter++)] = CreateDictionaryValue(type, depth);
}

Dictionary CreateDictionary(size_t size, size_t depth = 0) 
{
    Dictionary dict;
    for (auto i = 0; i < size; ++i)
    {
        AddKeyValuePair(dict, depth);
    }

    return dict;
}

template <typename ElementType>
NDArrayViewPtr CreateNDArrayView(size_t numAxes, const DeviceDescriptor& device) 
{
    NDShape viewShape(numAxes);
    for (size_t i = 0; i < numAxes; ++i)
        viewShape[i] = (rng() % maxDimSize) + 1;

    return NDArrayView::RandomUniform<ElementType>(viewShape, ElementType(-4.0), ElementType(19.0), 1, device);
}

NDArrayViewPtr CreateNDArrayView()
{
    auto numAxes = (rng() % maxNumAxes) + 1;
    auto device = DeviceDescriptor::CPUDevice();
#ifndef CPUONLY
    if (rng() % 2 == 0)
    {
        device = DeviceDescriptor::GPUDevice(0);
    }
#endif

    return (rng() % 2 == 0) ? 
        CreateNDArrayView<float>(numAxes, device) : CreateNDArrayView<double>(numAxes, device);
}

DictionaryValue CreateDictionaryValue(DictionaryValue::Type type, size_t depth)
{
    switch (type)
    {
    case DictionaryValue::Type::Bool:
        return DictionaryValue(!!(rng() % 2));
    case DictionaryValue::Type::SizeT:
        return DictionaryValue(rng());
    case DictionaryValue::Type::Float:
        return DictionaryValue(float_dist(rng));
    case DictionaryValue::Type::Double:
        return DictionaryValue(double_dist(rng));
    case DictionaryValue::Type::String:
        return DictionaryValue(to_wstring(rng()));
    case DictionaryValue::Type::Axis:
        return ((rng() % 2) == 0) ? DictionaryValue(Axis(0)) : DictionaryValue(Axis(L"newDynamicAxis_" + to_wstring(rng())));
    case DictionaryValue::Type::NDShape:
    {
        size_t size = rng() % maxNDShapeSize + 1;
        NDShape shape(size);
        for (auto i = 0; i < size; i++)
        {
            shape[i] = rng();
        }
        return DictionaryValue(shape);
    }
    case DictionaryValue::Type::Vector:
    {   
        auto type = GetType();
        size_t size = rng() % maxNestedVectorSize + 1;
        vector<DictionaryValue> vector(size);
        for (auto i = 0; i < size; i++)
        {
            vector[i] = CreateDictionaryValue(type, depth + 1);
        }
        return DictionaryValue(vector);
    }
    case DictionaryValue::Type::Dictionary:
        return DictionaryValue(CreateDictionary(rng() % maxNestedDictSize  + 1, depth + 1));
    case DictionaryValue::Type::NDArrayView:
        return DictionaryValue(*(CreateNDArrayView()));
    default:
        NOT_IMPLEMENTED;
    }
}

void TestDictionarySerialization(size_t dictSize) 
{
    if ((_wunlink(tempFilePath.c_str()) != 0) && (errno != ENOENT))
        std::runtime_error("Error deleting temporary test file 'serialization.tmp'.");

    Dictionary originalDict = CreateDictionary(dictSize);
    
    {
        fstream stream;
        OpenStream(stream, tempFilePath, false);
        stream << originalDict;
        stream.flush();
    }

    Dictionary deserializedDict;

    {
        fstream stream;
        OpenStream(stream, tempFilePath, true);
        stream >> deserializedDict;
    }
    
    if (originalDict != deserializedDict)
        throw std::runtime_error("TestDictionarySerialization: original and deserialized dictionaries are not identical.");
}

template <typename ElementType>
void TestLearnerSerialization(int numParameters, const DeviceDescriptor& device) 
{
    if ((_wunlink(tempFilePath.c_str()) != 0) && (errno != ENOENT))
        std::runtime_error("Error deleting temporary test file 'serialization.tmp'.");

    NDShape shape = CreateShape(5, maxDimSize);

    vector<Parameter> parameters;
    unordered_map<Parameter, NDArrayViewPtr> gradientValues;
    for (int i = 0; i < numParameters; i++)
    {
        Parameter parameter(NDArrayView::RandomUniform<ElementType>(shape, -0.5, 0.5, i, device), L"parameter_" + to_wstring(i));
        parameters.push_back(parameter);
        gradientValues[parameter] = NDArrayView::RandomUniform<ElementType>(shape, -0.5, 0.5, numParameters + i, device);
    }

    auto learner1 = SGDLearner(parameters, 0.05);
    
    learner1->Update(gradientValues, 1);

    {
        auto checkpoint = learner1->Serialize();
        fstream stream;
        OpenStream(stream, tempFilePath, false);
        stream << checkpoint;
        stream.flush();
    }

    auto learner2 = SGDLearner(parameters, 0.05);

    {
        Dictionary checkpoint;
        fstream stream;
        OpenStream(stream, tempFilePath, true);
        stream >> checkpoint;
        learner2->RestoreFromCheckpoint(checkpoint);
    }

    int i = 0;
    for (auto parameter : parameters)
    {
        gradientValues[parameter] = NDArrayView::RandomUniform<ElementType>(shape, -0.5, 0.5, 2*numParameters + i, device);
        i++;
    }

    learner1->Update(gradientValues, 1);
    learner2->Update(gradientValues, 1);

     auto checkpoint1 = learner1->Serialize();
     auto checkpoint2 = learner2->Serialize();
    
    if (checkpoint1 != checkpoint2)
        throw std::runtime_error("TestLearnerSerialization: original and restored from a checkpoint learners diverge.");
}

<<<<<<< HEAD

void CheckEnumValuesNotModified() {
    // During the model and checkpoint serialization, for all enum values we save corresponding 
    // integer values. For this reason, we need to make sure that enum values never change 
    // corresponding integer values (new enum values can only be appended to the end of the value
    // list and never inserted in the middle). 

    // The following list of asserts is APPEND ONLY. DO NOT CHANGE existing assert statements.

    
    static_assert(static_cast<size_t>(DataType::Unknown) == 0 &&
                  static_cast<size_t>(DataType::Float) == 1 &&
                  static_cast<size_t>(DataType::Double) == 2, 
                  "DataType enum value was modified.");

    static_assert(static_cast<size_t>(VariableKind::Input) == 0 &&
                  static_cast<size_t>(VariableKind::Output) == 1 &&
                  static_cast<size_t>(VariableKind::Parameter) == 2 &&
                  static_cast<size_t>(VariableKind::Constant) == 3 &&
                  static_cast<size_t>(VariableKind::Placeholder) == 4, 
                  "VariableKind enum value was modified.");

    
    static_assert(static_cast<size_t>(PrimitiveOpType::Negate) == 0 &&
                  static_cast<size_t>(PrimitiveOpType::Sigmoid) == 1 &&
                  static_cast<size_t>(PrimitiveOpType::Tanh) == 2 &&
                  static_cast<size_t>(PrimitiveOpType::ReLU) == 3 &&
                  static_cast<size_t>(PrimitiveOpType::Exp) == 4 &&
                  static_cast<size_t>(PrimitiveOpType::Log) == 5 &&
                  static_cast<size_t>(PrimitiveOpType::Sqrt) == 6 &&
                  static_cast<size_t>(PrimitiveOpType::Floor) == 7 &&
                  static_cast<size_t>(PrimitiveOpType::Abs) == 8 &&
                  static_cast<size_t>(PrimitiveOpType::Reciprocal) == 9 &&
                  static_cast<size_t>(PrimitiveOpType::Softmax) == 10 &&
                  static_cast<size_t>(PrimitiveOpType::Hardmax) == 11 &&
                  static_cast<size_t>(PrimitiveOpType::TransposeAxes) == 12 &&
                  static_cast<size_t>(PrimitiveOpType::Where) == 13 &&
                  static_cast<size_t>(PrimitiveOpType::Slice) == 14 &&
                  static_cast<size_t>(PrimitiveOpType::Dropout) == 15 &&
                  static_cast<size_t>(PrimitiveOpType::Reshape) == 16 &&
                  static_cast<size_t>(PrimitiveOpType::Pooling) == 17 &&
                  static_cast<size_t>(PrimitiveOpType::SumAll) == 18 &&
                  static_cast<size_t>(PrimitiveOpType::Plus) == 19  &&
                  static_cast<size_t>(PrimitiveOpType::Minus) == 20 &&
                  static_cast<size_t>(PrimitiveOpType::ElementTimes) == 21 &&
                  static_cast<size_t>(PrimitiveOpType::Equal) == 22 &&
                  static_cast<size_t>(PrimitiveOpType::NotEqual) == 23 &&
                  static_cast<size_t>(PrimitiveOpType::Less) == 24 &&
                  static_cast<size_t>(PrimitiveOpType::LessEqual) == 25 &&
                  static_cast<size_t>(PrimitiveOpType::Greater) == 26 &&
                  static_cast<size_t>(PrimitiveOpType::GreaterEqual) == 27 &&
                  static_cast<size_t>(PrimitiveOpType::PackedIndex) == 28 &&
                  static_cast<size_t>(PrimitiveOpType::GatherPacked) == 29 &&
                  static_cast<size_t>(PrimitiveOpType::ScatterPacked) == 30 &&
                  static_cast<size_t>(PrimitiveOpType::Times) == 31 &&
                  static_cast<size_t>(PrimitiveOpType::TransposeTimes) == 32 &&
                  static_cast<size_t>(PrimitiveOpType::Convolution) == 33 &&
                  static_cast<size_t>(PrimitiveOpType::SquaredError) == 34 &&
                  static_cast<size_t>(PrimitiveOpType::CrossEntropyWithSoftmax) == 35 &&
                  static_cast<size_t>(PrimitiveOpType::ClassificationError) == 36 &&
                  static_cast<size_t>(PrimitiveOpType::PastValue) == 37 &&
                  static_cast<size_t>(PrimitiveOpType::FutureValue) == 38 &&
                  static_cast<size_t>(PrimitiveOpType::ReduceElements) == 39 &&
                  static_cast<size_t>(PrimitiveOpType::BatchNormalization) == 40 &&
                  static_cast<size_t>(PrimitiveOpType::Clip) == 41 &&
                  static_cast<size_t>(PrimitiveOpType::Select) == 42 &&
                  static_cast<size_t>(PrimitiveOpType::Splice) == 43 &&
                  static_cast<size_t>(PrimitiveOpType::Combine) == 44, 
                  "PrimitiveOpType enum value was modified.");
}


static Trainer BuildTrainer(const FunctionPtr& function, const Variable& labels, const LearningRatesPerSample& learningRateSchedule)
{
    auto trainingLoss = CNTK::CrossEntropyWithSoftmax(function, labels, L"lossFunction");
    auto prediction = CNTK::ClassificationError(function, labels, L"classificationError");
    auto learner = SGDLearner(function->Parameters(), learningRateSchedule);
   return Trainer(function, trainingLoss, prediction, { learner });
}

void TestModelSerialization(const DeviceDescriptor& device)
=======
void TestModelSaving(const DeviceDescriptor& device)
>>>>>>> 6476614a
{
    const size_t inputDim = 2000;
    const size_t cellDim = 25;
    const size_t hiddenDim = 25;
    const size_t embeddingDim = 50;
    const size_t numOutputClasses = 5;

    auto features = InputVariable({ inputDim }, true /*isSparse*/, DataType::Float, L"features");
    auto classifierOutput = LSTMSequenceClassiferNet(features, numOutputClasses, embeddingDim, hiddenDim, cellDim, device, L"classifierOutput");

    auto labels = InputVariable({ numOutputClasses }, DataType::Float, L"labels", { Axis::DefaultBatchAxis() });
<<<<<<< HEAD
=======
    auto trainingLoss = CNTK::CrossEntropyWithSoftmax(classifierOutput, labels, L"lossFunction");
    auto prediction = CNTK::ClassificationError(classifierOutput, labels, L"classificationError");
>>>>>>> 6476614a

    auto minibatchSource = TextFormatMinibatchSource(L"Train.ctf", { { L"features", inputDim, true, L"x" }, { L"labels", numOutputClasses, false, L"y" } }, 0);
    auto featureStreamInfo = minibatchSource->StreamInfo(features);
    auto labelStreamInfo = minibatchSource->StreamInfo(labels);

    const size_t minibatchSize = 200;
    auto minibatchData = minibatchSource->GetNextMinibatch(minibatchSize, device);
    auto actualMBSize = minibatchData[labelStreamInfo].m_numSamples;

    LearningRatesPerSample learningRateSchedule({ { 2, 0.0005 }, { 2, 0.00025 } }, actualMBSize);
<<<<<<< HEAD

    Trainer trainer = BuildTrainer(classifierOutput, labels, learningRateSchedule);

    trainer.TrainMinibatch({ { features, minibatchData[featureStreamInfo].m_data }, { labels, minibatchData[labelStreamInfo].m_data } }, device);


    for (int i = 0; i < 3; ++i)
    {
        Dictionary model = Function::Save(classifierOutput);

        auto classifierOutputReloaded = Function::Load(model, device);

        std::unordered_map<Variable, Variable> replacements;
        const auto& inputs = classifierOutputReloaded->Inputs();
        for (const auto& input : inputs)
        {
            if (input.IsPlaceholder() && input.Uid() == features.Uid())
            {
                replacements[input] = features;
            }
        }

        classifierOutputReloaded->ReplacePlaceholders(replacements);

        Trainer trainerReloaded = BuildTrainer(classifierOutputReloaded, labels, learningRateSchedule);

        for (int j = 0; j < 2; ++j)
        {
            trainer.TrainMinibatch({ { features, minibatchData[featureStreamInfo].m_data }, { labels, minibatchData[labelStreamInfo].m_data } }, device);
            trainerReloaded.TrainMinibatch({ { features, minibatchData[featureStreamInfo].m_data }, { labels, minibatchData[labelStreamInfo].m_data } }, device);

            double mbLoss1 = trainer.PreviousMinibatchLossAverage();
            double mbLoss2 = trainerReloaded.PreviousMinibatchLossAverage();

            if (mbLoss1 != mbLoss2)
                throw std::runtime_error("Post checkpoint restoration training loss does not match expectation");
        }
    }
=======
    auto learner = SGDLearner(classifierOutput->Parameters(), learningRateSchedule);
    Trainer trainer(classifierOutput, trainingLoss, prediction, { learner });

    trainer.TrainMinibatch({ { features, minibatchData[featureStreamInfo].m_data }, { labels, minibatchData[labelStreamInfo].m_data } }, device);

    const wchar_t* modelFile = L"seq2seq.model";
    SaveAsLegacyModel(classifierOutput, modelFile);

    trainer.TrainMinibatch({ { features, minibatchData[featureStreamInfo].m_data }, { labels, minibatchData[labelStreamInfo].m_data } }, device);
    auto MB2Loss = trainer.PreviousMinibatchLossAverage();
    trainer.TrainMinibatch({ { features, minibatchData[featureStreamInfo].m_data }, { labels, minibatchData[labelStreamInfo].m_data } }, device);

    classifierOutput->RestoreFromLegacyModel(modelFile);

    trainer.TrainMinibatch({ { features, minibatchData[featureStreamInfo].m_data }, { labels, minibatchData[labelStreamInfo].m_data } }, device);
    auto postRestoreMB2Loss = trainer.PreviousMinibatchLossAverage();
    FloatingPointCompare(postRestoreMB2Loss, MB2Loss, "Post checkpoint restoration training loss does not match expectation");

    classifierOutput->RestoreFromLegacyModel(modelFile);
    SaveAsLegacyModel(classifierOutput, modelFile);

    trainer.TrainMinibatch({ { features, minibatchData[featureStreamInfo].m_data }, { labels, minibatchData[labelStreamInfo].m_data } }, device);
    trainer.TrainMinibatch({ { features, minibatchData[featureStreamInfo].m_data }, { labels, minibatchData[labelStreamInfo].m_data } }, device);

    classifierOutput->RestoreFromLegacyModel(modelFile);

    trainer.TrainMinibatch({ { features, minibatchData[featureStreamInfo].m_data }, { labels, minibatchData[labelStreamInfo].m_data } }, device);
    postRestoreMB2Loss = trainer.PreviousMinibatchLossAverage();
    FloatingPointCompare(postRestoreMB2Loss, MB2Loss, "Post checkpoint restoration training loss does not match expectation");
>>>>>>> 6476614a
}

void SerializationTests()
{
    TestDictionarySerialization(4);
    TestDictionarySerialization(8);
    TestDictionarySerialization(16);

    TestLearnerSerialization<float>(5, DeviceDescriptor::CPUDevice());
    TestLearnerSerialization<double>(10, DeviceDescriptor::CPUDevice());

    TestModelSerialization(DeviceDescriptor::GPUDevice(0));
    TestModelSerialization(DeviceDescriptor::CPUDevice());

#ifndef CPUONLY
    TestLearnerSerialization<float>(5, DeviceDescriptor::GPUDevice(0));
    TestLearnerSerialization<double>(10, DeviceDescriptor::GPUDevice(0));;
<<<<<<< HEAD
    TestModelSerialization(DeviceDescriptor::GPUDevice(0));
#endif
    
=======
    TestModelSaving(DeviceDescriptor::GPUDevice(0));
#endif

    TestModelSaving(DeviceDescriptor::CPUDevice());
>>>>>>> 6476614a
}<|MERGE_RESOLUTION|>--- conflicted
+++ resolved
@@ -212,7 +212,6 @@
         throw std::runtime_error("TestLearnerSerialization: original and restored from a checkpoint learners diverge.");
 }
 
-<<<<<<< HEAD
 
 void CheckEnumValuesNotModified() {
     // During the model and checkpoint serialization, for all enum values we save corresponding 
@@ -294,9 +293,6 @@
 }
 
 void TestModelSerialization(const DeviceDescriptor& device)
-=======
-void TestModelSaving(const DeviceDescriptor& device)
->>>>>>> 6476614a
 {
     const size_t inputDim = 2000;
     const size_t cellDim = 25;
@@ -308,11 +304,6 @@
     auto classifierOutput = LSTMSequenceClassiferNet(features, numOutputClasses, embeddingDim, hiddenDim, cellDim, device, L"classifierOutput");
 
     auto labels = InputVariable({ numOutputClasses }, DataType::Float, L"labels", { Axis::DefaultBatchAxis() });
-<<<<<<< HEAD
-=======
-    auto trainingLoss = CNTK::CrossEntropyWithSoftmax(classifierOutput, labels, L"lossFunction");
-    auto prediction = CNTK::ClassificationError(classifierOutput, labels, L"classificationError");
->>>>>>> 6476614a
 
     auto minibatchSource = TextFormatMinibatchSource(L"Train.ctf", { { L"features", inputDim, true, L"x" }, { L"labels", numOutputClasses, false, L"y" } }, 0);
     auto featureStreamInfo = minibatchSource->StreamInfo(features);
@@ -323,7 +314,6 @@
     auto actualMBSize = minibatchData[labelStreamInfo].m_numSamples;
 
     LearningRatesPerSample learningRateSchedule({ { 2, 0.0005 }, { 2, 0.00025 } }, actualMBSize);
-<<<<<<< HEAD
 
     Trainer trainer = BuildTrainer(classifierOutput, labels, learningRateSchedule);
 
@@ -362,7 +352,32 @@
                 throw std::runtime_error("Post checkpoint restoration training loss does not match expectation");
         }
     }
-=======
+}
+
+void TestModelSaving(const DeviceDescriptor& device)
+{
+    const size_t inputDim = 2000;
+    const size_t cellDim = 25;
+    const size_t hiddenDim = 25;
+    const size_t embeddingDim = 50;
+    const size_t numOutputClasses = 5;
+
+    auto features = InputVariable({ inputDim }, true /*isSparse*/, DataType::Float, L"features");
+    auto classifierOutput = LSTMSequenceClassiferNet(features, numOutputClasses, embeddingDim, hiddenDim, cellDim, device, L"classifierOutput");
+
+    auto labels = InputVariable({ numOutputClasses }, DataType::Float, L"labels", { Axis::DefaultBatchAxis() });
+    auto trainingLoss = CNTK::CrossEntropyWithSoftmax(classifierOutput, labels, L"lossFunction");
+    auto prediction = CNTK::ClassificationError(classifierOutput, labels, L"classificationError");
+
+    auto minibatchSource = TextFormatMinibatchSource(L"Train.ctf", { { L"features", inputDim, true, L"x" }, { L"labels", numOutputClasses, false, L"y" } }, 0);
+    auto featureStreamInfo = minibatchSource->StreamInfo(features);
+    auto labelStreamInfo = minibatchSource->StreamInfo(labels);
+
+    const size_t minibatchSize = 200;
+    auto minibatchData = minibatchSource->GetNextMinibatch(minibatchSize, device);
+    auto actualMBSize = minibatchData[labelStreamInfo].m_numSamples;
+
+    LearningRatesPerSample learningRateSchedule({ { 2, 0.0005 }, { 2, 0.00025 } }, actualMBSize);
     auto learner = SGDLearner(classifierOutput->Parameters(), learningRateSchedule);
     Trainer trainer(classifierOutput, trainingLoss, prediction, { learner });
 
@@ -392,7 +407,6 @@
     trainer.TrainMinibatch({ { features, minibatchData[featureStreamInfo].m_data }, { labels, minibatchData[labelStreamInfo].m_data } }, device);
     postRestoreMB2Loss = trainer.PreviousMinibatchLossAverage();
     FloatingPointCompare(postRestoreMB2Loss, MB2Loss, "Post checkpoint restoration training loss does not match expectation");
->>>>>>> 6476614a
 }
 
 void SerializationTests()
@@ -410,14 +424,9 @@
 #ifndef CPUONLY
     TestLearnerSerialization<float>(5, DeviceDescriptor::GPUDevice(0));
     TestLearnerSerialization<double>(10, DeviceDescriptor::GPUDevice(0));;
-<<<<<<< HEAD
     TestModelSerialization(DeviceDescriptor::GPUDevice(0));
-#endif
-    
-=======
     TestModelSaving(DeviceDescriptor::GPUDevice(0));
 #endif
-
+    
     TestModelSaving(DeviceDescriptor::CPUDevice());
->>>>>>> 6476614a
 }