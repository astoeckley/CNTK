--- conflicted
+++ resolved
@@ -110,11 +110,7 @@
   </ItemDefinitionGroup>
   <ItemGroup>
     <ClCompile Include="..\..\..\Examples\Evaluation\CPPEvalV2Client\EvalMultithreads.cpp" />
-<<<<<<< HEAD
-=======
-    <ClCompile Include="CifarResNet.cpp" />
     <ClCompile Include="Common.cpp" />
->>>>>>> f3e77d09
     <ClCompile Include="DeviceSelectionTests.cpp" />
     <ClCompile Include="LearnerTests.cpp" />
     <ClCompile Include="Seq2Seq.cpp" />
